import ReleaseTransformations._
import sbtcrossproject.CrossPlugin.autoImport.{crossProject, CrossType}

lazy val claimantSettings = Seq(
  organization := "org.typelevel",
<<<<<<< HEAD
  scalaVersion := "2.12.13",
  crossScalaVersions := Seq("2.11.12", "2.12.13", "2.13.6"),
=======
  scalaVersion := "2.12.14",
  crossScalaVersions := Seq("2.11.12", "2.12.14", "2.13.3"),
>>>>>>> adcbc04e
  libraryDependencies ++=
    "org.scala-lang" % "scala-reflect" % scalaVersion.value ::
      "org.scalacheck" %%% "scalacheck" % "1.15.2" ::
      Nil,
  scalacOptions ++=
    "-deprecation" ::
      "-encoding" :: "UTF-8" ::
      "-feature" ::
      "-language:existentials" ::
      "-language:higherKinds" ::
      "-language:implicitConversions" ::
      "-language:experimental.macros" ::
      "-unchecked" ::
      //"-Xfatal-warnings" :: // kind of brutal in 2.13
      "-Xlint" ::
      "-Ywarn-dead-code" ::
      "-Ywarn-numeric-widen" ::
      "-Ywarn-value-discard" ::
      Nil,
  scalacOptions ++= {
    CrossVersion.partialVersion(scalaVersion.value) match {
      case Some((2, v)) if v <= 12 =>
        Seq("-Xfuture")
      case _ =>
        Nil
    }
  },
  // HACK: without these lines, the console is basically unusable,
  // since all imports are reported as being unused (and then become
  // fatal errors).
  scalacOptions in (Compile, console) ~= { _.filterNot("-Xlint" == _) },
  scalacOptions in (Test, console) := (scalacOptions in (Compile, console)).value,
  // release stuff
  releaseCrossBuild := true,
  releasePublishArtifactsAction := PgpKeys.publishSigned.value,
  publishMavenStyle := true,
  publishArtifact in Test := false,
  pomIncludeRepository := Function.const(false),
  releaseProcess := Seq[ReleaseStep](
    checkSnapshotDependencies,
    inquireVersions,
    runClean,
    runTest,
    setReleaseVersion,
    commitReleaseVersion,
    tagRelease,
    publishArtifacts,
    setNextVersion,
    commitNextVersion,
    ReleaseStep(action = Command.process("sonatypeReleaseAll", _)),
    pushChanges
  ),
  credentials += Credentials(
    Option(System.getProperty("build.publish.credentials"))
      .map(new File(_))
      .getOrElse(Path.userHome / ".ivy2" / ".credentials")
  ),
  publishTo := {
    val nexus = "https://oss.sonatype.org/"
    if (isSnapshot.value)
      Some("Snapshots".at(nexus + "content/repositories/snapshots"))
    else
      Some("Releases".at(nexus + "service/local/staging/deploy/maven2"))
  },
  scmInfo := Some(ScmInfo(url("https://github.com/non/claimant"), "scm:git:git@github.com:non/claimant.git")),
  homepage := Some(url("https://github.com/non/claimant/")),
  licenses := Seq("Apache 2.0" -> url("http://www.apache.org/licenses/LICENSE-2.0")),
  developers := List(Developer("non", "Erik Osheim", "erik@osheim.org", url("http://github.com/non/")))
)

lazy val noPublish = Seq(publish := {}, publishLocal := {}, publishArtifact := false)

lazy val root = project
  .in(file("."))
  .settings(name := "root")
  .settings(claimantSettings: _*)
  .settings(noPublish: _*)
  .aggregate(mcJVM, mcJS, coreJVM, coreJS)
  .dependsOn(mcJVM, mcJS, coreJVM, coreJS)

lazy val mc = crossProject(JSPlatform, JVMPlatform)
  .crossType(CrossType.Pure)
  .in(file("mc"))
  .settings(name := "claimant-mc")
  .settings(claimantSettings: _*)
  .jsSettings(scalaJSStage in Global := FastOptStage,
              parallelExecution := false,
              coverageEnabled := false,
              jsEnv := new org.scalajs.jsenv.nodejs.NodeJSEnv()
  )

lazy val mcJVM = mc.jvm

lazy val mcJS = mc.js

lazy val core = crossProject(JSPlatform, JVMPlatform)
  .crossType(CrossType.Pure)
  .in(file("core"))
  .dependsOn(mc)
  .settings(name := "claimant")
  .settings(claimantSettings: _*)
  .settings(sourceGenerators in Compile += (sourceManaged in Compile).map(Boilerplate.gen).taskValue)
  .jsSettings(scalaJSStage in Global := FastOptStage,
              parallelExecution := false,
              coverageEnabled := false,
              jsEnv := new org.scalajs.jsenv.nodejs.NodeJSEnv()
  )

lazy val coreJVM = core.jvm

lazy val coreJS = core.js<|MERGE_RESOLUTION|>--- conflicted
+++ resolved
@@ -3,13 +3,8 @@
 
 lazy val claimantSettings = Seq(
   organization := "org.typelevel",
-<<<<<<< HEAD
-  scalaVersion := "2.12.13",
-  crossScalaVersions := Seq("2.11.12", "2.12.13", "2.13.6"),
-=======
   scalaVersion := "2.12.14",
   crossScalaVersions := Seq("2.11.12", "2.12.14", "2.13.3"),
->>>>>>> adcbc04e
   libraryDependencies ++=
     "org.scala-lang" % "scala-reflect" % scalaVersion.value ::
       "org.scalacheck" %%% "scalacheck" % "1.15.2" ::
